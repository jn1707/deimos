'''
Wrapper class providing a common interface to a range of oscillation solvers,
both from this project and external.

Tom Stuttard
'''

<<<<<<< HEAD
import sys, os, collections, numbers, re
import numpy as np
import matplotlib.pyplot as plt
import warnings
import healpy as hp
=======
import sys, os, collections, numbers, copy
>>>>>>> 67383ec3

# Import nuSQuIDS
NUSQUIDS_AVAIL = False
try:
    import nuSQuIDS as nsq # Modern
    NUSQUIDS_AVAIL = True
except ImportError as e:
    try:
        import nuSQUIDSpy as nsq # Old (backwards compatibility)
        NUSQUIDS_AVAIL = True
    except ImportError as e:
        pass

# Import nuSQuIDS decoherence implementation
NUSQUIDS_DECOH_AVAIL = False
# try:
#     print("+++ OW 5")
#     from nuSQUIDSDecohPy import nuSQUIDSDecoh, nuSQUIDSDecohAtm  #TODO this is hanging, why? for no have commented this out
#     print("+++ OW 6")
#     NUSQUIDS_DECOH_AVAIL = True
# except ImportError as e:
#     pass

# Import prob3
PROB3_AVAIL = False
try:
    from BargerPropagator import * 
    PROB3_AVAIL = True
except ImportError as e:
    pass

# General DEIMOS imports
from deimos.utils.constants import *
from deimos.models.decoherence.decoherence_operators import get_model_D_matrix
from deimos.density_matrix_osc_solver.density_matrix_osc_solver import DensityMatrixOscSolver, get_pmns_matrix, get_matter_potential_flav
from deimos.utils.oscillations import calc_path_length_from_coszen
from deimos.utils.coordinates import *


#
# Globals
#

DEFAULT_CALC_BASIS = "nxn"
DEFAULT_DECOHERENCE_GAMMA_BASIS = "sun"


#
# Calculator
#

class OscCalculator(object) :
    '''
    A unified interface to a range of oscillation + decoherence calculation tools.
    Allows easy comparison of methods.
    ''' 

    def __init__(self,
        tool, # Name of the underlying calculion tool
        atmospheric, # Bool indicating calculating in atmospheric parameter space (e.g. zenith instead of baseline)
        num_neutrinos=3,
        **kw
    ) :

        # Store args
        self.tool = tool
        self.atmospheric = atmospheric
        self.num_neutrinos = num_neutrinos

        # Checks
        assert self.num_neutrinos in [2,3]

        # Useful derived values
        self.num_sun_basis_vectors = self.num_neutrinos ** 2

        # Init
        if self.tool == "nusquids" :
            self._init_nusquids(**kw)
        elif self.tool == "deimos" :
            self._init_deimos(**kw)
        elif self.tool == "prob3" :
            self._init_prob3(**kw)
        else :
            raise Exception("Unrecognised tool : %s" % self.tool)

        # Set some default values for parameters
        self.set_matter("vacuum")
        mass_splitting_eV2, mixing_angles_rad, deltacp, mass_tex, _, flavors_tex, _, nu_colors = get_default_neutrino_definitions(self.num_neutrinos)
        self.set_mixing_angles(*mixing_angles_rad, deltacp=deltacp)
        self.set_mass_splittings(*mass_splitting_eV2)
        self.set_tex_labels(flavor_tex=flavors_tex, mass_tex=mass_tex)
        self.set_colors(nu_colors)
        self.set_calc_basis(DEFAULT_CALC_BASIS)
        # self.set_decoherence_D_matrix_basis(DEFAULT_DECOHERENCE_GAMMA_BASIS)


    def parse_pisa_config(self,config) :
        '''
        Parse settings from a PISA config file and apply them
        '''

        pass #TODO


    def _init_nusquids(self,
        energy_nodes_GeV=None,
        coszen_nodes=None,
        interactions=False,
        error=1.e-6,
    ) :

        assert NUSQUIDS_AVAIL, "Cannot use nuSQuIDS, not installed"

        #
        # Calculation nodes
        #

        # Set some default nodes...

        if energy_nodes_GeV is None :
            energy_nodes_GeV = np.logspace(0.,3.,num=100)
        self.energy_nodes_GeV = energy_nodes_GeV

        if self.atmospheric :
            if coszen_nodes is None :
                coszen_nodes = np.linspace(-1.,1.,num=100)
            self.coszen_nodes = coszen_nodes
        else :
            assert coszen_nodes is None, "`coszen_nodes` argument only valid in `atmospheric` mode"


        #
        # Instantiate nuSQuIDS
        #

        # Get nuSQuiDS units
        self.units = nsq.Const()

        # Get neutrino type
        # Alwys do both, not the most efficient but simplifies things
        nu_type = nsq.NeutrinoType.both 

        # Toggle between atmo. vs regular modes
        if self.atmospheric :

            # Instantiate nuSQuIDS atmospheric calculator
            args = [
                self.coszen_nodes,
                self.energy_nodes_GeV * self.units.GeV,
                self.num_neutrinos,
                nu_type,
                interactions,
            ]
            if NUSQUIDS_DECOH_AVAIL :
                self.nusquids = nuSQUIDSDecohAtm(*args)
            else :
                self.nusquids = nsq.nuSQUIDSAtm(*args)

            # Add tau regeneration
            # if interactions :
            #     self.nusquids.Set_TauRegeneration(True) #TODO results look wrong, disable for now and investigate

        else :

            print(self.energy_nodes_GeV)

            # Instantiate nuSQuIDS regular calculator
            args = [
                self.energy_nodes_GeV * self.units.GeV,
                self.num_neutrinos,
                nu_type,
                interactions,
            ]
            if NUSQUIDS_DECOH_AVAIL :
                self.nusquids = nuSQUIDSDecoh(*args)
            else :
                # self.nusquids = nsq.nuSQUIDS(*args)
                self.nusquids = nsq.nuSQUIDSLIV(*args)
            

        #
        # Various settings
        #

        self.nusquids.Set_rel_error(error)
        self.nusquids.Set_abs_error(error)

        self.nusquids.Set_ProgressBar(False)


    def _init_deimos(self,
        **kw
    ) :

        # Init persistent state variables required
        # These are things that are passed to `calc_osc_probs` basically
        # self._decoh_D_matrix_eV = None
        self._decoh_n = None
        self._decoh_E0_eV = None
        self._calc_basis = None
        # self._decoherence_D_matrix_basis = None
        self._decoh_model_kw = None
        self._lightcone_model_kw = None
        self._sme_model_kw = None
        self.skymap_use = None
        
        # Instantiate solver
        self.solver = DensityMatrixOscSolver(
            num_states=self.num_neutrinos,
            **kw
        )


    def _init_prob3(self,
        **kw
    ) :

        assert PROB3_AVAIL, "Prob3 not installed"

        # Create a dict to hold settings
        self._prob3_settings = {}

        # Create propagator
        self._propagator = BargerPropagator()




    def set_matter(self, matter, **kw) :

        #
        # Vacuum
        #

        if (matter == "vacuum") or (matter is None) :

            if self.tool == "nusquids" :
                self.nusquids.Set_Body(nsq.Vacuum())

            elif self.tool == "deimos" :
                self.solver.set_matter_potential(None)

            elif self.tool == "prob3" :
                self._prob3_settings["matter"] = None

        #
        # Earth
        #

        elif matter == "earth" :

            if self.tool == "nusquids" :
                if self.atmospheric :
                    self.nusquids.Set_EarthModel(nsq.EarthAtm())
                else :
                    raise Exception("`earth` is only an option in atmospheric mode")

            elif self.tool == "deimos" :
                raise Exception("`%s` does have an Earth model" % self.tool)

            elif self.tool == "prob3" :
                self._prob3_settings["matter"] = "earth"


        #
        # Uniform matter density
        #

        elif matter == "constant" :

            # Check required kwargs present
            assert "matter_density_g_per_cm3" in kw
            assert "electron_fraction" in kw

            if self.tool == "nusquids" :
                self.nusquids.Set_Body(nsq.ConstantDensity(kw["matter_density_g_per_cm3"], kw["electron_fraction"]))

            elif self.tool == "deimos" :
                V = get_matter_potential_flav(num_states=self.num_neutrinos, matter_density_g_per_cm3=kw["matter_density_g_per_cm3"], electron_fraction=kw["electron_fraction"], nsi_matrix=None)
                self.solver.set_matter_potential(V)


            elif self.tool == "prob3" :
                print("WARNING : electron fraction not currently handled by prob3 wrapper")
                self._prob3_settings["matter"] = "constant"
                self._prob3_settings["matter_density_g_per_cm3"] = kw["matter_density_g_per_cm3"]


        #
        # Error handling
        #

        else :
            raise Exception("Unrecognised `matter` : %s" % matter)


        self._matter = matter


    def set_mixing_angles(self,theta12, theta13=None, theta23=None, deltacp=0.) :
        '''
        Units: radians
        '''

        if self.num_neutrinos == 2 :
            assert theta13 is None
            assert theta23 is None
        else :
            assert theta13 is not None
            assert theta23 is not None

        if self.tool == "nusquids" :
            self.nusquids.Set_CPPhase( 0, 2, deltacp ) #TODO check indices
            self.nusquids.Set_MixingAngle( 0, 1, theta12 )
            if self.num_neutrinos > 2 :
                self.nusquids.Set_MixingAngle( 0, 2, theta13 )
                self.nusquids.Set_MixingAngle( 1, 2, theta23 )

        elif self.tool == "deimos" :
            self.solver.set_mixing_angles( np.array([ t for t in [theta12,theta13,theta23] if t is not None ]), deltacp=deltacp )
            # self.solver.set_mixing_angles( -1. * np.array([ t for t in [theta12,theta13,theta23] if t is not None ]) ) #TODO

        elif self.tool == "prob3" :
            # Just store for passing an propagation time to solver
            self._prob3_settings["theta12"] = theta12
            self._prob3_settings["theta13"] = theta13
            self._prob3_settings["theta23"] = theta23
            self._prob3_settings["deltacp"] = deltacp


    def get_mixing_angles(self) :

        if self.tool == "deimos" :
            return self.solver.theta_rad

        elif self.tool == "prob3" :
            assert self.num_neutrinos == 3
            return (self._prob3_settings["theta12"],  self._prob3_settings["theta13"], self._prob3_settings["theta23"])

        else :
            raise Exception("TODO")


    def get_deltacp(self) :

        if self.tool == "deimos" :
            return self.solver.deltacp

        elif self.tool == "prob3" :
            return self._prob3_settings["deltacp"]

        else :
            raise Exception("TODO")


    def set_deltacp(self, deltacp) :

        if self.tool == "nusquids" :
            self.nusquids.Set_CPPhase( 0, 2, deltacp )

        elif self.tool == "deimos" :
            raise Exception("Cannot set delta CP on its own for `deimos`, use `set_mixing_angles`")

        elif self.tool == "prob3" :
            self._prob3_settings["deltacp"] = deltacp


    def set_mass_splittings(self, deltam21, deltam31=None) :
        '''
        # Note: deltam31 is +ve for normal ordering and -ve for inverted ordering

        Units: eV**2
        '''

        if self.num_neutrinos == 2 :
            assert deltam31 is None
        else :
            assert deltam31 is not None

        if self.tool == "nusquids" :
            self.nusquids.Set_SquareMassDifference( 1, deltam21*self.units.eV*self.units.eV )
            if deltam31 is not None :
                self.nusquids.Set_SquareMassDifference( 2, deltam31*self.units.eV*self.units.eV )

        elif self.tool == "deimos" :
            self.solver.set_mass_splittings( np.array([ dm2 for dm2 in [deltam21, deltam31] if dm2 is not None ]) )

        elif self.tool == "prob3" :
            self._prob3_settings["deltam21"] = deltam21
            self._prob3_settings["deltam31"] = deltam31


    def get_mass_splittings(self) :
        '''
        Units: eV**2
        '''

        if self.tool == "nusquids" :
            mass_splittings_eV2 = [ self.nusquids.Get_SquareMassDifference(1)/(self.units.eV*self.units.eV) ]
            if self.num_neutrinos > 2 :
                mass_splittings_eV2.append( self.nusquids.Get_SquareMassDifference(2)/(self.units.eV*self.units.eV) )
            return tuple(mass_splittings_eV2)

        elif self.tool == "deimos" :
            return self.solver.get_mass_splittings()

        elif self.tool == "prob3" :
            return ( self._prob3_settings["deltam21"], self._prob3_settings["deltam31"] )


    def set_std_osc(self) :
        '''
        Use standard oscillations (e.g. disable decoherence)
        '''

        if self.tool == "nusquids" :
            self.set_calc_basis(DEFAULT_CALC_BASIS)
            # self.set_decoherence_D_matrix_basis(DEFAULT_CALC_BASIS)


            #TODO REPLACE
            #TODO REPLACE
            #TODO REPLACE
            #TODO REPLACE
            #TODO REPLACE
            #TODO REPLACE
            #TODO REPLACE
            #TODO REPLACE
            #TODO REPLACE
            #TODO REPLACE
            #TODO REPLACE
            #TODO REPLACE
            # self.set_decoherence_D_matrix(D_matrix_eV=np.zeros((self.num_sun_basis_vectors,self.num_sun_basis_vectors)), n=0, E0_eV=1.)
            #TODO REPLACE
            #TODO REPLACE
            #TODO REPLACE
            #TODO REPLACE
            #TODO REPLACE
            #TODO REPLACE
            #TODO REPLACE
            #TODO REPLACE
            #TODO REPLACE
            #TODO REPLACE
            #TODO REPLACE

            self.set_sme(cft=0., n=0)
        else :
            self._decoh_model_kw = None
            self._lightcone_model_kw = None
            self._sme_model_kw = None
            self._neutrino_source_kw = None
            self.detector_coordinates = None


    def set_calc_basis(self, basis) :

        if self.tool == "nusquids" :
            assert basis == "nxn" #TOO is this correct?

        elif self.tool == "deimos" :
            self._calc_basis = basis # Store for use later

        elif self.tool == "prob3" :
            pass # Basis not relevent here, not solving Linblad master equation

        else :
            raise Exception("`%s` does not support setting calculation basis" % self.tool)


    # def set_decoherence_D_matrix_basis(self, basis) :

    #     if self.tool == "nusquids" :
    #         assert basis == "sun"

    #     elif self.tool == "deimos" :
    #         self._decoherence_D_matrix_basis = basis # Store for use later

    #     else :
    #         raise Exception("`%s` does not support setting decoherence gamma matrix basis" % self.tool)




    #
    # Decoherence member functions
    #

    def set_decoherence_D_matrix(self,
        D_matrix_eV,
        n, # energy-dependence
        E0_eV,
    ) :
        '''
        Set the decoherence D matrix, plus energy dependence

        Definitions in arXiv:2007.00068, e.g.:
          - D matrix -> eqn 10
          - energy-dependence (steered by n and E9) -> eqn 18
        '''

        #
        # Check inputs
        #

        # If user specified the full matrix, check dimensions
        assert isinstance(D_matrix_eV, np.ndarray)

        # Check all relevent matrix conditions
        self.check_decoherence_D_matrix(D_matrix_eV)


        #
        # Set values
        #

        if self.tool == "nusquids" :
            assert NUSQUIDS_DECOH_AVAIL
            assert np.allclose(D_matrix_eV.imag, 0.), "nuSQuIDS decoherence implementation currently does not support imaginary gamma matrix"
            self.nusquids.Set_DecoherenceGammaMatrix(D_matrix_eV.real * self.units.eV)
            self.nusquids.Set_DecoherenceGammaEnergyDependence(n)
            self.nusquids.Set_DecoherenceGammaEnergyScale(E0_eV)

        elif self.tool == "deimos" :
            self._decoh_model_kw = {
                "D_matrix0_eV" : D_matrix_eV, # Put 0 in this line!
                "n" : n,
                "E0_eV" : E0_eV,
                "D_matrix_basis" : "sun" # Added this line!
            }


    def check_decoherence_D_matrix(self, D) :
        '''
        There exist inequalities between the elements of the D matrix, meaning that the elements are not fully independent

        Enforcing these inequalities here:

         - 2 flavor: https://arxiv.org/pdf/hep-ph/0105303.pdf
         - 3 flavor: https://arxiv.org/pdf/1811.04982.pdf Appendix B
        '''

        #TODO Move this function out of this class, into models dir

        if self.num_neutrinos == 3 :

            #
            # SU(3) case
            #

            #TODO What enforces g1=g1, g4=g5, g6=g7 ?

            assert D.shape == (9, 9)

            #TODO what about 0th row/col?

            # Check everything is real
            assert np.all( D.imag == 0. )

            # Check everything is positive or zero
            assert np.all( D >= 0. )

            # Extract diagonal elements (gamma)
            g1 = D[1,1]
            g2 = D[2,2]
            g3 = D[3,3]
            g4 = D[4,4]
            g5 = D[5,5]
            g6 = D[6,6]
            g7 = D[7,7]
            g8 = D[8,8]

            # Extract off-diagonal elements (beta)
            # Enforce pairs either side of the diagonal match in the process
            b12 = D[1,2]
            assert D[2,1] == b12
            b13 = D[1,3]
            assert D[3,1] == b13
            b14 = D[1,4]
            assert D[4,1] == b14
            b15 = D[1,5]
            assert D[5,1] == b15
            b16 = D[1,6]
            assert D[6,1] == b16
            b17 = D[1,7]
            assert D[7,1] == b17
            b18 = D[1,8]
            assert D[8,1] == b18
            b23 = D[2,3]
            assert D[3,2] == b23
            b24 = D[2,4]
            assert D[4,2] == b24
            b25 = D[2,5]
            assert D[5,2] == b25
            b26 = D[2,6]
            assert D[6,2] == b26
            b27 = D[2,7]
            assert D[7,2] == b27
            b28 = D[2,8]
            assert D[8,2] == b28
            b34 = D[3,4]
            assert D[4,3] == b34
            b35 = D[3,5]
            assert D[5,3] == b35
            b36 = D[3,6]
            assert D[6,3] == b36
            b37 = D[3,7]
            assert D[7,3] == b37
            b38 = D[3,8]
            assert D[8,3] == b38
            b45 = D[4,5]
            assert D[5,4] == b45
            b46 = D[4,6]
            assert D[6,4] == b46
            b47 = D[4,7]
            assert D[7,4] == b47
            b48 = D[4,8]
            assert D[8,4] == b48
            b56 = D[5,6]
            assert D[6,5] == b56
            b57 = D[5,7]
            assert D[7,5] == b57
            b58 = D[5,8]
            assert D[8,5] == b58
            b67 = D[6,7]
            assert D[7,6] == b67
            b68 = D[6,8]
            assert D[8,6] == b68
            b78 = D[7,8]
            assert D[8,7] == b78

            # Now implement all inequalities
            a1 = -g1 + g2 + g3 - (g8/3.) 
            a2 =  g1 - g2 + g3 - (g8/3.)
            a3 =  g1 + g2  -g3 - (g8/3.)

            a4 = -g4 + g5 + g3 + (2.*g8/3.) - (2.*b38/np.sqrt(3.)) # See here that beta38 is somehwat special (since it relates to the special gamma3/8 params)
            a5 =  g4 - g5 + g3 + (2.*g8/3.) - (2.*b38/np.sqrt(3.))
            a6 = -g6 + g7 + g3 + (2.*g8/3.) + (2.*b38/np.sqrt(3.))
            a7 =  g6 - g7 + g3 + (2.*g8/3.) + (2.*b38/np.sqrt(3.))

            a8 = -(g1/3.) - (g2/3.) - (g3/3.) + (2.*g4/3.) + (2.*g5/3.) + (2.*g6/3.) + (2.*g7/3.) - g8

            assert a1 >= 0., "Inequality failure (a1)"
            assert a2 >= 0., "Inequality failure (a2)"
            assert a3 >= 0., "Inequality failure (a3)"
            assert a4 >= 0., "Inequality failure (a4)"
            assert a5 >= 0., "Inequality failure (a5)"
            assert a6 >= 0., "Inequality failure (a1)"
            assert a7 >= 0., "Inequality failure (a7)"
            assert a8 >= 0., "Inequality failure (a8)"

            assert (4.*np.square(b12)) <= ( np.square(g3 - (g8/3.)) - np.square(g1 - g2) )
            assert (4.*np.square(b13)) <= ( np.square(g2 - (g8/3.)) - np.square(g1 - g3) )
            assert (4.*np.square(b23)) <= ( np.square(g1 - (g8/3.)) - np.square(g2 - g3) )

            assert np.square( 4.*np.square(b38) + (g4/np.sqrt(3.)) + (g5/np.sqrt(3.)) - (g6/np.sqrt(3.)) - (g7/np.sqrt(3.)) ) <= (a3*a8)

            #TODO there are still quite a few more involving beta....

        else :
            print("Checks on decoherence D matrix inequalities not yet implemented for a %i neutrino system" % self.num_neutrinos)
            pass


    def set_decoherence_model(self, model_name, **kw) :
        '''
        Set the decoherence model to be one of the pre-defined models
        '''

        from deimos.models.decoherence.nuVBH_model import get_randomize_phase_decoherence_D_matrix, get_randomize_state_decoherence_D_matrix, get_neutrino_loss_decoherence_D_matrix

        get_D_matrix_func = None

        # Check if model is one of the nuVBH models, and get the D matrix definition function if so
        if model_name == "randomize_phase" :
            get_D_matrix_func = get_randomize_phase_decoherence_D_matrix

        elif model_name == "randomize_state" :
            get_D_matrix_func = get_randomize_state_decoherence_D_matrix

        elif model_name == "neutrino_loss" :
            get_D_matrix_func = get_neutrino_loss_decoherence_D_matrix

        else :
            raise Exception("Unknown decoherence model : %s" % model_name) 

        # Check kwarks
        kw = copy.deepcopy(kw)
        assert "gamma0_eV" in kw
        gamma0_eV = kw.pop("gamma0_eV")
        assert "n" in kw
        n = kw.pop("n")
        assert "E0_eV" in kw
        E0_eV = kw.pop("E0_eV")
        assert len(kw) == 0

        # Get the correct D matrix and pass to the solver
        D_matrix_basis, D_matrix0_eV =  get_D_matrix_func(num_states=self.num_neutrinos, gamma=gamma0_eV)
        self.set_decoherence_D_matrix( D_matrix_eV=D_matrix0_eV, n=n, E0_eV=E0_eV ) #TODO what about the basis?


    #
    # Lightcone flucutation member functions
    #

    def set_lightcone_fluctuations(
        self,
        dL0_km,
        L0_km,
        E0_eV,
        n,
        m,
    ) :
        '''
        Set lightcone fluctuation model parameters
        '''

        from deimos.utils.model.lightcone_fluctuations.lightcone_fluctuation_model import get_lightcone_decoherence_D_matrix

        if self.tool == "nusquids" :
            print("NotImplemented. This is placeholder code:")
            damping_power = 2
            D_matrix = np.diag([0,1,1,0,1,1,1,1,0])
            self.nusquids.Set_DecoherenceGammaMatrix(D_matrix.real)
            self.nusquids.Set_DecoherenceGammaEnergyDependence(n)
            self.nusquids.Set_DecoherenceGammaEnergyScale(E0_eV * self.units.eV)
            self.nusquids.Set_UseLightconeFluctuations(True)
            self.nusquids.Set_mLengthDependenceIndex(m)
            self.nusquids.Set_dL0(dL0_km * self.units.km)
            self.nusquids.Set_L0LengthScale(L0_km * self.units.km)
            self.nusquids.Set_DampingPower(damping_power)


        elif self.tool == "deimos" :
            self._lightcone_model_kw = {
                "dL0_km" : dL0_km,
                "L0_km" : L0_km,
                "E0_eV" : E0_eV,
                "n" : n,
                "m" : m,
            }

    #
    # SME member functions
    #

    def set_sme(self,
<<<<<<< HEAD
        a_eV,
        c,
        e,
=======
        cft,
        n,
>>>>>>> 67383ec3
    ) :
        '''
        TODO
        '''

        #
        # Check inputs
        #

<<<<<<< HEAD
        assert isinstance(a_eV, np.ndarray), "a_eV should be an array"
        assert isinstance(c, np.ndarray), "c should be an array"
        assert isinstance(e, np.ndarray), "c should be an array"
=======
        assert isinstance(cft, numbers.Number)
        assert isinstance(n, numbers.Number)
>>>>>>> 67383ec3


        #
        # Set values
        #

        if self.tool == "nusquids" :
<<<<<<< HEAD
            raise NotImplementedError()

        elif self.tool == "deimos" :
            self._sme_model_kw = {
                "a_eV" : a_eV,
                "c" : c,
                "e": e
            }

    def set_detector_location(self,
                              # Detector location in deg
                              lat, 
                              long, 
                              height_m,
                              ) :
        # Set detector location
        self.detector_coordinates = CoordTransform(
            detector_lat = lat, 
            detector_long = long, 
            detector_height_m = height_m
            )
        
    
    def set_neutrino_source(self,
                            # Date, Time and Timezone
                            date_str,
                            # Location on the sky
                            ra_deg=None, 
                            dec_deg=None,
                            ):
        
        #
        # Set values
        #
=======
            self.nusquids.Set_LIVCoefficient(cft)
            self.nusquids.Set_LIVEnergyDependence(n)

        elif self.tool == "deimos" :
            self._sme_model_kw = {
                "cft" : cft,
                "n" : n,
            }

        else :
            raise NotImplemented("SME not yet wrapped for %s" % self.tool) #TODO this is already supported by prob3, just need to wrap it

>>>>>>> 67383ec3

        if self.tool == "nusquids" :
            raise NotImplementedError()

        elif self.tool == "deimos" :
            #Set date, time and location of neutrino source
            coszen_neutrino_source, altitude_neutrino_source, azimuth_neutrino_source = self.detector_coordinates.get_coszen_altitude_and_azimuth(
                ra_deg = ra_deg, 
                dec_deg = dec_deg,
                date_str = date_str
                )
            
            self._neutrino_source_kw = {
                # Horizontal Coordinate System
                "coszen" : coszen_neutrino_source,
                "altitude" : altitude_neutrino_source,
                "azimuth" : azimuth_neutrino_source,
                # Equatorial Coordinate System
                "ra" : ra_deg,
                "dec" : dec_deg,
                # Store date_str for skymap
                "date_str" : date_str,
                "sidereal_time" : self.detector_coordinates.get_local_sidereal_time(date_str)
            }
         
            
    def calc_osc_prob(self,
        energy_GeV,
        initial_flavor=None,
        initial_state=None,
        distance_km=None,
        coszen=None,
        nubar=False,
    ) :

        #TODO caching
        #TODO Option for different final rho to allow nu->nubar transitions

        #
        # Check inputs
        # 
        
        # Check whether SME parameters were set
        if self._sme_model_kw:
            # If SME parameters are set, assert that neutrino source was defined
            assert ( (self._neutrino_source_kw["ra"] is not None) 
                    and (self._neutrino_source_kw["dec"] is not None)), ValueError("Right ascension, declination and time stamp of neutrino must be provided when SME parameters are set.")
            
            # Check whether both coszen and ra, dec were set
            if self.atmospheric :
                assert distance_km is None, "Must not provide `distance_km` in atmospheric mode"
                if coszen is not None:
                    # Issue a warning about ignoring the coszen argument
                    warnings.warn("The coszen argument was ignored. Zenith angle was calculated from RA and declination.")
                    coszen = self._neutrino_source_kw["coszen"]
                    
            if initial_flavor is not None :
                initial_flavor = self._get_flavor_index(initial_flavor)
        
        else:
            if self.atmospheric :
                assert ( (coszen is not None) and (distance_km is None) ), "Must provide `coszen` (and not `distance_km`) in atmospheric mode"
            else :
                assert ( (distance_km is not None) and (coszen is None) ), "Must provide `distance_km` (and not `coszen`) in non-atmospheric mode" 
    
            if initial_flavor is not None :
                initial_flavor = self._get_flavor_index(initial_flavor)

        
        # If skymap is being plotted with healpix
        # Set coszen values to the values corresponding to the different pixels of the healpix map
        if self.skymap_use:
            coszen = self._neutrino_source_kw["coszen"]
        
        #
        # Calculate
        #

        # Call sub-function for relevent solver
        if self.tool == "nusquids" :
            osc_probs = self._calc_osc_prob_nusquids( initial_flavor=initial_flavor, initial_state=initial_state, energy_GeV=energy_GeV, distance_km=distance_km, coszen=coszen, nubar=nubar )

        elif self.tool == "deimos" :
            assert initial_flavor is not None, "must provide `initial_flavor` (`initial_state` not currently supported for %s" % self.tool
            osc_probs = self._calc_osc_prob_deimos( initial_flavor=initial_flavor, nubar=nubar, energy_GeV=energy_GeV, distance_km=distance_km, coszen=coszen)
       
        elif self.tool == "prob3" :
            osc_probs = self._calc_osc_prob_prob3( initial_flavor=initial_flavor, energy_GeV=energy_GeV, distance_km=distance_km, coszen=coszen, nubar=nubar )

        # Checks
        assert np.all( np.isfinite(osc_probs) ), "Found non-finite osc probs"

        return osc_probs


    def _calc_osc_prob_nusquids(self,
        energy_GeV,
        initial_flavor=None,
        initial_state=None,
        nubar=False,
        distance_km=None,
        coszen=None,
    ) :
        '''
        Calculate oscillation probability for the model

        Returned result has following structure: [ energy, coszen, final flavor ]
        '''


        #
        # Prepare
        #

        assert not ( (initial_flavor is None) and (initial_state is None) ), "Must provide `initial_flavor` or `initial_state`"
        assert not ( (initial_flavor is not None) and (initial_state is not None) ), "Must provide `initial_flavor` or `initial_state`, not both"

        # Calculate all final state flavors
        final_flavors = self.states

        # Handle scalars vs arrays
        energy_GeV = np.asarray( [energy_GeV] if np.isscalar(energy_GeV) else energy_GeV )
        if distance_km is not None :
            distance_km = np.asarray( [distance_km] if np.isscalar(distance_km) else distance_km )
        if coszen is not None :
            coszen = np.asarray( [coszen] if np.isscalar(coszen) else coszen )

        # Arrays must be 1D
        assert energy_GeV.ndim == 1
        if distance_km is not None :
            assert distance_km.ndim == 1
        if coszen is not None :
            assert coszen.ndim == 1

        # Handle nubar
        rho = 1 if nubar else 0

        # # Handle nubar
        # if initial_flavor is not None :
        #     if initial_flavor < 0 :
        #         assert include_nubar
        #         initial_flavor = -1* initial_flavor
        #         rho = 1
        #     else :
        #         rho = 0


        #
        # Atmospheric case
        #

        if self.atmospheric :

            randomize_atmo_prod_height = False #TODO support

            # Init results container
            results = np.full( (energy_GeV.size, coszen.size, final_flavors.size, 2 ), np.NaN )

            # Determine shape of initial state vector
            state_shape = [ self.nusquids.GetNumCos(), self.nusquids.GetNumE() ]
            state_shape.append( 2 )
            state_shape.append( final_flavors.size )
            state_shape = tuple(state_shape)

            # Define initial state if not provided, otherwise verify the one provided
            if initial_state is None :
                initial_state = np.full( state_shape, 0. )
                initial_state[ :, :, rho, initial_flavor ] = 1. # dims = [ cz node, E node, nu(bar), flavor ]
            else :
                assert initial_state.shape == state_shape, "Incompatible shape for initial state : Expected %s, found %s" % (state_shape, initial_state.shape)

            # Set the intial state
            self.nusquids.Set_initial_state(initial_state, nsq.Basis.flavor)

            # Evolve the state
            self.nusquids.EvolveState()

            # Evaluate the flavor at each grid point to get oscillation probabilities
            for i_E,E in enumerate(energy_GeV) :
                for i_cz,cz in enumerate(coszen) :
                    for i_f,final_flavor in enumerate(final_flavors) :
                        # results[i_E,i_cz,i_f] = self.nusquids.EvalFlavor( final_flavor, cz, E*self.units.GeV )#, rho ) #TODO Add randomize prod height arg
                        results[i_E,i_cz,i_f] = self.nusquids.EvalFlavor( int(final_flavor), cz, E*self.units.GeV, rho, randomize_atmo_prod_height) #TODO add nubar

            return results


        #
        # Distance case
        #

        else :

            # Init results container
            results = np.full( (energy_GeV.size, distance_km.size, final_flavors.size), np.NaN )
            # results = np.full( (energy_GeV.size, distance_km.size, final_flavors.size, 2), np.NaN )

            # Determine shape of initial state vector
            state_shape = [ self.nusquids.GetNumE() ]
            state_shape.append(2)
            state_shape.append( final_flavors.size )
            state_shape = tuple(state_shape)

            # Define initial state if not provided, otherwise verify the one provided
            if initial_state is None :
                initial_state = np.full( state_shape, 0. )
                initial_state[ :, rho, initial_flavor ] = 1. # dims = [ E node, nu(bar), flavor ]
            else :
                assert initial_state.shape == state_shape, "Incompatible shape for initial state : Expected %s, found %s" % (state_shape, initial_state.shape)

            # Loop over distance nodes
            for i_L,L in enumerate(distance_km) :

                # Set then track, taking medium into account
                if self._matter == "vacuum" :
                    self.nusquids.Set_Track(nsq.Vacuum.Track(L*self.units.km))
                elif self._matter == "constant" :
                    self.nusquids.Set_Track(nsq.ConstantDensity.Track(L*self.units.km))
                else :
                    raise Exception("Unknown body : %s" % body) 

                # Set initial flavor
                self.nusquids.Set_initial_state( initial_state, nsq.Basis.flavor ) 

                # Evolve for the track distance
                self.nusquids.EvolveState()

                # Loop over energies
                for i_e,E in enumerate(energy_GeV) :

                    # Evaluate final state flavor composition
                    for i_f, final_flavor in enumerate(final_flavors) :
                        # for rho in [0, 1] :
                        #     results[i_e,i_L,i_f,rho] = self.nusquids.EvalFlavor( int(final_flavor), float(E*self.units.GeV), int(rho) )
                        results[i_e,i_L,i_f] = self.nusquids.EvalFlavor( int(final_flavor), float(E*self.units.GeV), int(rho) )

            #TODO squeeze unused dimensions?

            return results



    def _calc_osc_prob_prob3(self,
        initial_flavor,
        energy_GeV,
        distance_km=None,
        coszen=None,
        nubar=False,
    ) :


        #
        # Check inputs
        #

        # Check num flavors
        assert self.num_neutrinos == 3, "prob3 wrapper only supporting 3-flavor oscillations currently" #TODO probably can add supoort for N != 3

        # Note that coszen vs distance handling already done in level above

        #TODO coszen->distance conversion for vacuum atmo case



        #
        # Define system
        #

        # Get osc propeties
        theta12, theta13, theta23 = self.get_mixing_angles()
        sin2_theta12, sin2_theta13, sin2_theta23 = np.square(np.sin(theta12)), np.square(np.sin(theta13)), np.square(np.sin(theta23))
        deltacp = self.get_deltacp()
        dm21, dm31 = self.get_mass_splittings()
        dm32 = dm31 - dm21 #TODO careful with mass ordering
        KNuType = -1 if nubar else +1

        # Dertemine all final states
        final_flavors = self.states

        # Determine matter
        earth, matter_density_g_per_cm3 = False, None
        vacuum = self._prob3_settings["matter"] is None
        if not vacuum :
            if self._prob3_settings["matter"] == "earth" :
                earth = True
            else :
                assert self._prob3_settings["matter"] == "constant"
                matter_density_g_per_cm3 = self._prob3_settings["matter_density_g_per_cm3"]


        #
        # Loop over energy/coszen
        #

        # Array-ify
        energy_GeV = np.asarray( [energy_GeV] if np.isscalar(energy_GeV) else energy_GeV )
        distance_km = np.asarray( [distance_km] if np.isscalar(distance_km) else distance_km )
 
        # Init outputs container
        energy_dim = np.size(energy_GeV)
        distance_dim = np.size(distance_km)
        results = np.full( (energy_dim, distance_dim, self.num_neutrinos), np.NaN )

        # Loop over energy
        for i_E in range(energy_dim) :

            # Update propagator settings
            # Must do this each time energy changes, but don't need to for distance
            self._propagator.SetMNS(
                sin2_theta12, # sin2_theta12,
                sin2_theta13, # sin2_theta13,
                sin2_theta23, # sin2_theta23,
                dm21, # dm12,
                dm32, # dm23,
                deltacp, # delta_cp [rad]   #TODO get diagreeement between prob3 and other solvers (DEIMOS, nuSQuIDS) when this is >0, not sure why?
                energy_GeV[i_E], # Energy
                True, # True means expect sin^2(theta), False means expect sin^2(2*theta)
                KNuType,
            )

            # Loop over distance f
            for i_L in range(distance_dim) :

                # Loop over flavor
                for i_f, final_flavor in enumerate(final_flavors) :


                    #
                    # Calc osc probs
                    #

                    # Handle prob3 flavor index format: uses [1,2,3], not [0,1,3]
                    initial_flavor_prob3 = initial_flavor + 1 # prob3 
                    final_flavor_prob3 = final_flavor + 1

                    # Calculation depends of matter type
                    if vacuum :

                        # Run propagation and calc osc probs
                        P = self._propagator.GetVacuumProb( initial_flavor_prob3, final_flavor_prob3 , energy_GeV[i_E],  distance_km[i_L])

                    else :

                        # Toggle between Earth vs constant density
                        if earth :

                            # Propagate in Earth
                            raise Exception("Not yet implemented") #TODO need to handle coszen, etc
                            self._propagator.DefinePath( cosineZ, prod_height )
                            self._propagator.propagate( KNuType )

                        else :

                            # Propagate in constant density matter
                            self._propagator.propagateLinear( KNuType, distance_km[i_L] , matter_density_g_per_cm3 )

                        # Calc osc probs for mater case (after propagation done abopve already)
                        P = self._propagator.GetProb( initial_flavor_prob3, final_flavor_prob3 )


                    # Set to output array
                    assert np.isscalar(P)
                    results[i_E, i_L, i_f] = P


        return results


    def _calc_osc_prob_deimos(self,
        initial_flavor,
        energy_GeV,
        distance_km=None,
        coszen=None,
        nubar=False,
    ) :

        #
        # Prepare
        #

        # Calculate all final state flavors
        final_flavors = self.states

        # Handle scalars vs arrays
        energy_GeV = np.asarray( [energy_GeV] if np.isscalar(energy_GeV) else energy_GeV )
        if distance_km is not None :
            distance_km = np.asarray( [distance_km] if np.isscalar(distance_km) else distance_km )
        if coszen is not None :
            coszen = np.asarray( [coszen] if np.isscalar(coszen) else coszen )

        # Arrays must be 1D
        assert energy_GeV.ndim == 1
        if distance_km is not None :
            assert distance_km.ndim == 1
        if coszen is not None :
            assert coszen.ndim == 1


        #
        # Calculate
        #

        # coszen -> L conversion (for atmospheric case)
        if self.atmospheric :
            production_height_km = 22. # common with nuSQuIDS (Although gives differing results???). TODO steerable, and defined in constants.py
            detector_depth_km = 0. # common with nuSQuIDS (Although gives differing results???). TODO steerable, and defined in constants.py
            distance_km = calc_path_length_from_coszen(cz=coszen, h=production_height_km, d=detector_depth_km)

        # DensityMatrixOscSolver doesn't like decending distance values in the input arrays,
        # and this is what you get from coszen arrays often
        flip = False
        if self._sme_model_kw:
            pass
        else:
            if distance_km[-1] < distance_km[0] : 
                flip = True
                distance_km = np.flip(distance_km)

        # Run solver
        # 'results' has shape [N energy, N distance, N flavor]
        results = self.solver.calc_osc_probs(
            E_GeV=energy_GeV,
            L_km=distance_km,
            initial_state=initial_flavor,
            initial_basis="flavor",
            nubar=nubar,
            calc_basis=self._calc_basis,
            # D_matrix_basis=self._decoherence_D_matrix_basis,
            decoh_opts=self._decoh_model_kw,
            lightcone_opts=self._lightcone_model_kw,
            sme_opts=self._sme_model_kw,
            detector_opts=self.detector_coordinates,
            neutrino_source_opts=self._neutrino_source_kw,
            verbose=False
        )

        # Handle flip in results (L dimension)
        if flip :
            results = np.flip(results, axis=1)

        return results


    def _get_flavor_index(self,flavor) :

        index = None

        if isinstance(flavor, str) :
            if flavor in ["e","nue"] :
                index = 0
            elif flavor in ["mu","numu"] :
                index = 1
            elif flavor in ["tau","nutau"] :
                index = 2

        else :
            assert flavor in [0,1,2]
            index = flavor

        assert flavor < self.num_neutrinos

        return index 

    
    def set_tex_labels(self, flavor_tex, mass_tex) :
        self.flavor_tex = flavor_tex
        self.mass_tex = mass_tex


    def set_colors(self, nu_colors) :
        self.nu_colors = nu_colors


    @property
    def states(self) :
        return np.array(range(self.num_neutrinos))

    @property
    def flavors_tex(self) :
        return [ self.get_flavor_tex(i) for i in self.states ]


    @property
    def masses_tex(self) :
        return [ self.get_mass_tex(i) for i in self.states ]


    @property
    def flavors_color(self) :
        return [ self.get_flavor_color(i) for i in self.states ]


    def get_mass_tex(self, state) :
        return self.mass_tex[state]


    def get_flavor_tex(self, flavor, nubar=False) :
        nu_tex = r"\nu"
        if nubar :
            nu_tex = r"\bar{" + nu_tex + r"}"
        if flavor is None :
            nu_tex += r"_{\rm{all}}"
        else :
            nu_tex += r"_{" + self.flavor_tex[flavor] + r"}"
        return nu_tex


    def get_flavor_color(self, flavor) :
        return self.nu_colors[flavor]


    def get_transition_prob_tex(self,initial_flavor, final_flavor, nubar=False) :
        return r"P(%s \rightarrow %s)" % ( self.get_flavor_tex(initial_flavor, nubar), self.get_flavor_tex(final_flavor, nubar) )


    @property
    def PMNS(self) :
        '''
        Return the PMNS matrix
        '''

        if self.tool == "nusquids" :
            if self.num_neutrinos == 2 :
                theta = [ self.nusquids.Get_MixingAngle(0,1) ]
            elif self.num_neutrinos == 3 :
                theta = [ self.nusquids.Get_MixingAngle(0,1), self.nusquids.Get_MixingAngle(0,2), self.nusquids.Get_MixingAngle(1,2) ]
            else :
                raise Exception("`PMNS` function only supports 2/3 flavors")
            deltacp = self.nusquids.Get_CPPhase(0,2) #TODO check indices
            return get_pmns_matrix( theta=theta, dcp=deltacp )


        elif self.tool == "deimos" :
            return self.solver.PMNS


    def plot_osc_prob_vs_distance(self, 
        # Steer physics
        initial_flavor, 
        energy_GeV, 
        distance_km=None, coszen=None, 
        nubar=False, 
        final_flavor=None,
        # Plotting
        fig=None, ax=None, 
        label=None, 
        title=None,
        xscale="linear",
        ylim=None,
        **plot_kw
    ) :
        '''
        Compute and plot the oscillation probability, vs propagation distance
        '''

        import matplotlib.pyplot as plt

        # Handle distance vs coszen
        if self.atmospheric :
            assert coszen is not None
            dist_kw = {"coszen" : coszen}
            x = coszen
            xlabel = COSZEN_LABEL
        else :
            assert distance_km is not None
            dist_kw = {"distance_km" : distance_km}
            x = distance_km
            xlabel = DISTANCE_LABEL

        # Check inputs
        assert isinstance(initial_flavor, int)
        assert isinstance(x, np.ndarray)
        assert np.isscalar(energy_GeV)
        assert isinstance(nubar, bool)
        if final_flavor is not None :
            assert isinstance(final_flavor, int)

        # User may provide a figure, otherwise make one
        ny = ( self.num_neutrinos + 1 ) if final_flavor is None else 1
        if fig is None : 
            fig, ax = plt.subplots( nrows=ny, sharex=True, figsize=( 6, 4 if ny == 1 else 2*ny) )
            if ny == 1 :
                ax = [ax]

        else :
            assert ax is not None
            assert len(ax) == ny

        # Handle title
        if title is not None :
            fig.suptitle(title) 

        # Calc osc probs
        osc_probs = self.calc_osc_prob(
            initial_flavor=initial_flavor,
            energy_GeV=energy_GeV,
            **dist_kw
        )

        # Remove energy dimension, since this is single energy
        osc_probs = osc_probs[0,...]

        # Plot oscillations to all possible final states
        final_flavor_values = self.states if final_flavor is None else [final_flavor]
        for i, final_flavor in enumerate(final_flavor_values) :
            ax[i].plot( x, osc_probs[:,final_flavor], label=label, **plot_kw )
            ax[i].set_ylabel( r"$%s$" % self.get_transition_prob_tex(initial_flavor, final_flavor, nubar) )

        # Plot total oscillations to any final state
        if len(final_flavor_values) > 1 :
            osc_probs_flavor_sum = np.sum(osc_probs,axis=1)
            ax[-1].plot( x, osc_probs_flavor_sum, label=label, **plot_kw ) # Dimension 2 is flavor
            ax[-1].set_ylabel( r"$%s$" % self.get_transition_prob_tex(initial_flavor, None, nubar) )

        # Formatting
        if ylim is None :
            ylim = (-0.05, 1.05)
        ax[-1].set_xlabel(xlabel)
        if label is not None :
            ax[0].legend(fontsize=12) # loc='center left', bbox_to_anchor=(1, 0.5), 
        for this_ax in ax :
            this_ax.set_ylim(ylim)
            this_ax.set_xlim(x[0], x[-1])
            this_ax.set_xscale(xscale)
            this_ax.grid(True)
        fig.tight_layout()

        return fig, ax, osc_probs


    def plot_osc_prob_vs_cozen(self, coszen, *args, **kwargs) : # Alias
        return self.plot_osc_prob_vs_distance(coszen=coszen, *args, **kwargs)



    def plot_osc_prob_vs_energy(self, 
        # Steer physics
        initial_flavor, 
        energy_GeV, 
        distance_km=None, coszen=None, 
        nubar=False, 
        final_flavor=None,
        # Plotting
        fig=None, ax=None, 
        label=None, 
        title=None,
        xscale="linear",
        ylim=None,
        plot_LoE=False,
        **plot_kw
    ) :
        '''
        Compute and plot the oscillation probability, vs neutrino energy
        '''

        import matplotlib.pyplot as plt

        # Handle distance vs coszen
        if self.atmospheric :
            assert coszen is not None
            dist_kw = {"coszen" : coszen}
            x = coszen
        else :
            assert distance_km is not None
            dist_kw = {"distance_km" : distance_km}
            x = distance_km

        # Check inputs
        assert isinstance(initial_flavor, int)
        assert isinstance(energy_GeV, np.ndarray)
        assert np.isscalar(x)
        assert isinstance(nubar, bool)
        if final_flavor is not None :
            assert isinstance(final_flavor, int)

        # User may provide a figure, otherwise make one
        ny = ( self.num_neutrinos + 1 ) if final_flavor is None else 1
        if fig is None : 
            fig, ax = plt.subplots( nrows=ny, sharex=True, figsize=( 6, 4 if ny == 1 else 2*ny) )
            if ny == 1 :
                ax = [ax]
        else :
            assert ax is not None
            assert len(ax) == ny

        # Handle title
        if title is not None :
            fig.suptitle(title) 

        # Calc osc probs
        osc_probs = self.calc_osc_prob(
            initial_flavor=initial_flavor,
            energy_GeV=energy_GeV,
            **dist_kw
        )

        # Remove distance dimension, since this is single distance
        osc_probs = osc_probs[:,0,...]

        # Convert to L/E, if requested
        xplot = energy_GeV
        if plot_LoE :
            assert not self.atmospheric, "Need to handle coszen conversion for L/E plot"
            LoE = dist_kw["distance_km"] / energy_GeV
            xplot = LoE

        # Plot oscillations to all possible final states
        final_flavor_values = self.states if final_flavor is None else [final_flavor]
        for i, final_flavor in enumerate(final_flavor_values) :
            ax[i].plot( xplot, osc_probs[:,final_flavor], label=label, **plot_kw )
            ax[i].set_ylabel( r"$%s$" % self.get_transition_prob_tex(initial_flavor, final_flavor, nubar) )

        # Plot total oscillations to any final state
        if len(final_flavor_values) > 1 :
            osc_probs_flavor_sum = np.sum(osc_probs,axis=1)
            ax[-1].plot( xplot, osc_probs_flavor_sum, label=label, **plot_kw ) # Dimension 2 is flavor
            ax[-1].set_ylabel( r"$%s$" % self.get_transition_prob_tex(initial_flavor, None, nubar) )

        # Formatting
        if ylim is None :
            ylim = (-0.05, 1.05)
        if plot_LoE :
            ax[-1].set_xlabel("%s / %s" % (DISTANCE_LABEL, ENERGY_LABEL))
        else :
            ax[-1].set_xlabel(ENERGY_LABEL)
        if label is not None :
            ax[0].legend(fontsize=10) # loc='center left', bbox_to_anchor=(1, 0.5), 
        for this_ax in ax :
            if plot_LoE :
                this_ax.set_xlim(xplot[-1], xplot[0]) # Reverse
            else :
                this_ax.set_xlim(xplot[0], xplot[-1])
            this_ax.set_ylim(ylim)
            this_ax.grid(True)
            this_ax.set_xscale(xscale)
        fig.tight_layout()

        return fig, ax, osc_probs


    def plot_cp_asymmetry() :
        '''
        Plot the CP(T) asymmetry
        '''

        import matplotlib.pyplot as plt

        raise NotImplemented("TODO")


    def plot_oscillogram(
        self,
        initial_flavor,
        final_flavor,
        energy_GeV,
        coszen,
        nubar=False,
        title=None,
    ) :
        '''
        Helper function for plotting an atmospheric neutrino oscillogram
        '''

        import matplotlib.pyplot as plt
        from deimos.utils.plotting import plot_colormap, value_spacing_is_linear

        assert self.atmospheric, "`plot_oscillogram` can only be called in atmospheric mode"

        #
        # Steerig
        #

        # Plot steering
        transition_prob_tex = self.get_transition_prob_tex(initial_flavor, final_flavor, nubar)
        continuous_map = "jet" # plasma jet
        # diverging_cmap = "seismic" # PuOr_r RdYlGn Spectral


        #
        # Compute osc probs
        #

        # Define osc prob calc settings
        calc_osc_prob_kw = dict(
            initial_flavor=initial_flavor,
            nubar=nubar,
            energy_GeV=energy_GeV,
            coszen=coszen, 
        )

        # Calc osc probs 
        osc_probs = self.calc_osc_prob( **calc_osc_prob_kw )

        # Get chose flavor/rho
        osc_probs = osc_probs[:, :, final_flavor]

        #
        # Plot
        #

        # Create fig
        fig, ax = plt.subplots( figsize=(7, 6) )
        if title is not None :
            fig.suptitle(title) 

        # Plot oscillogram
        plot_colormap( ax=ax, x=energy_GeV, y=coszen, z=osc_probs, vmin=0., vmax=1., cmap=continuous_map, zlabel=r"$%s$"%transition_prob_tex )

        # Format
        xscale = "linear" if value_spacing_is_linear(energy_GeV) else "log"
        yscale = "linear" if value_spacing_is_linear(coszen) else "log"
        ax.set_xscale(xscale)
        ax.set_yscale(yscale)
        ax.set_xlim(energy_GeV[0], energy_GeV[-1])
        ax.set_ylim(coszen[0], coszen[-1])
        ax.set_xlabel(ENERGY_LABEL)
        ax.set_ylabel(COSZEN_LABEL)
        fig.tight_layout()

        return fig, ax, osc_probs


    def plot_right_ascension_vs_energy_2D(
            self,
            # Steer physics
            initial_flavor,
            energy_GeV,
            distance_km=None, coszen=None,
            nubar=False,
            final_flavor=None,
            # Plotting
            fig=None, ax=None,
            label=None,
            title=None,
            xscale="linear",
            ylim=None,
            **plot_kw
    ):
        '''
        Make a 2D plot of oscillation probabilities vs neutrino energy (x-axis) and right ascension (y-axis).
        '''
    
        # Check inputs
        assert isinstance(initial_flavor, int)
        assert isinstance(energy_GeV, np.ndarray)
        assert isinstance(nubar, bool)
        if final_flavor is not None:
            assert isinstance(final_flavor, int)
    
        # User may provide a figure, otherwise make one
        ny = self.num_neutrinos + 1 if final_flavor is None else 1
        if fig is None:
            fig, ax = plt.subplots(nrows=ny, sharex=True, sharey=False, figsize=(6, 4 * ny))
            if ny == 1:
                ax = [ax]
            if title is not None:
                for this_ax in ax:
                    this_ax.set_title(title)  # Set the same title for all subplots
        else:
            assert ax is not None
            assert len(ax) == ny
            assert title is None
            
        # Get a_eV, c and ra for naming the plot
        if self._sme_model_kw:    
            a_eV = self._sme_model_kw.get("a_eV")
            c = self._sme_model_kw.get("c")
            dec_0 = np.deg2rad(self._neutrino_source_kw["dec"][0])
    
        # Set title of figure     
        if self._sme_model_kw:
            fig.suptitle("SME",
                # r"$\delta \sim {:.2f}$".format(dec_0)
                # + r", $a^X = {:.2e} \, \rm GeV$".format(a_eV[0])
                # + r", $a^Y = {:.2e} \, \rm GeV$".format(a_eV[1])
                # + r", $c^X = {:.2e}$".format(c[0])
                # + r", $c^Y = {:.2e}$".format(c[1]),
                fontsize=14,
            )
        else:
            fig.suptitle("Standard osc",
                fontsize=14,
            )
        
        # Handle distance vs coszen
        if self.atmospheric:
            assert coszen is not None
            dist_kw = {"coszen": coszen}
        else:
            assert distance_km is not None
            dist_kw = {"distance_km": distance_km}
    
        # Calculate probabilities
        probabilities2d = self.calc_osc_prob(
            initial_flavor = initial_flavor,
            energy_GeV = energy_GeV,
            **dist_kw
        )
        
        # Transpose array to plot right ascension vs. energy
        probabilities2d = np. transpose(probabilities2d, (1,0,2) )
    
        # Define the possible final states
        final_states = ["e", "\u03BC", "\u03C4"]  # Use unicode characters for mu and tau
        
        # Loop over each final state and create the corresponding plot
        for i, final_flavor in enumerate(final_states):
            
            # Check for values outside the range [0.9, 1.1]
            if np.any(probabilities2d[:, :, i] < -0.1) or np.any(probabilities2d[:, :, i] > 1.1):
                warnings.warn("Values of oscillation probabilities outside the range [0, 1].", UserWarning)
                
            # Plot the results
            if self._sme_model_kw: 
                im = ax[i].pcolormesh(energy_GeV,
                                      np.deg2rad(self._neutrino_source_kw["ra"]),
                                      probabilities2d[:, :, i],
                                      vmin=0, vmax=1.0, 
                                      cmap='RdPu')
                ax[i].set_ylabel("Right Ascension (rad)")
            
            else:
                im = ax[i].pcolormesh(energy_GeV,
                                      coszen,
                                      probabilities2d[:, :, i],
                                      vmin=0, vmax=1.0, 
                                      cmap='RdPu')
                ax[i].set_ylabel("Coszen")
            ax[i].set_xscale(xscale)
    
            # Add colorbar
            cbar = fig.colorbar(im, ax=ax[i], label=r"$P(\nu_{\mu}\rightarrow \nu_{" + final_flavor + r"})$")
    
        # Plot total oscillations to any final state
        if final_flavor is not None:
            osc_probs_flavor_sum = probabilities2d.sum(axis=-1)
            
            # Check for values outside the range [0.9, 1.1]
            if np.any(osc_probs_flavor_sum < 0.9) or np.any(osc_probs_flavor_sum > 1.1):
                warnings.warn("Values outside the range [0.9, 1.1] in osc_probs_flavor_sum.", UserWarning)
            
            if self._sme_model_kw: 
                ax[-1].pcolormesh(energy_GeV,
                    np.deg2rad(self._neutrino_source_kw["ra"]),
                    osc_probs_flavor_sum,
                    vmin=0.9, vmax=1.1,
                    cmap="RdPu")
                
                ax[-1].set_ylabel("Right Asceionsion (rad)")
            
            else:
                im = ax[-1].pcolormesh(energy_GeV,
                    coszen,
                    osc_probs_flavor_sum,
                    vmin=0.9, vmax=1.1,
                    cmap="RdPu")
                
                ax[-1].set_ylabel("Coszen")
            ax[-1].set_xlabel(ENERGY_LABEL)
            ax[-1].set_xscale(xscale)
            
            # Add colorbar
            cbar = fig.colorbar(im, ax=ax[-1], label=r"$P(\nu_{\mu}\rightarrow \nu_{all})$")
    
        plt.tight_layout()
        plt.show()

        return fig, ax, probabilities2d
    
    
    def plot_declination_vs_energy_2D(
        self,
        # Steer physics
        initial_flavor,
        energy_GeV,
        distance_km=None, coszen=None,
        nubar=False,
        final_flavor=None,
        # Plotting
        fig=None, ax=None,
        label=None,
        title=None,
        xscale="linear",
        ylim=None,
        **plot_kw
    ):
        '''
        Make a 2D plot of oscillation probabilities vs neutrino energy (x-axis) and declination (y-axis).
        '''
    
        # Check inputs
        assert isinstance(initial_flavor, int)
        assert isinstance(energy_GeV, np.ndarray)
        assert isinstance(nubar, bool)
        if final_flavor is not None:
            assert isinstance(final_flavor, int)
    
        # User may provide a figure, otherwise make one
        ny = self.num_neutrinos + 1 if final_flavor is None else 1
        if fig is None:
            fig, ax = plt.subplots(nrows=ny, sharex=True, sharey=False, figsize=(6, 4 * ny))
            if ny == 1:
                ax = [ax]
            if title is not None:
                for this_ax in ax:
                    this_ax.set_title(title)  # Set the same title for all subplots
        else:
            assert ax is not None
            assert len(ax) == ny
            assert title is None
    
        # Set title of figure     
        # TODO adjust title of plots
        if self._sme_model_kw:
            fig.suptitle("SME",
                # r"$\alpha \sim {:.2f}$".format(ra_0)
                # + r", $a^X = {:.2e} \, \rm GeV$".format(a_eV[0])
                # + r", $a^Y = {:.2e} \, \rm GeV$".format(a_eV[1])
                # + r", $c^X = {:.2e}$".format(c[0])
                # + r", $c^Y = {:.2e}$".format(c[1]),
                fontsize=14,
            )
        else:
            fig.suptitle("Standard osc",
                fontsize=14,
            )
        
        # Handle distance vs coszen
        if self.atmospheric:
            assert coszen is not None
            dist_kw = {"coszen": coszen}
        else:
            assert distance_km is not None
            dist_kw = {"distance_km": distance_km}
    
        # Calculate probabilities
        probabilities2d = self.calc_osc_prob(
            initial_flavor=initial_flavor,
            energy_GeV=energy_GeV,
            **dist_kw
        )
    
        # Transpose array to plot declination vs. energy
        probabilities2d = np.transpose(probabilities2d, (1, 0, 2))
    
        # Define the possible final states
        final_states = ["e", "\u03BC", "\u03C4"]  # Use unicode characters for mu and tau
            
        # Loop over each final state and create the corresponding plot
        for i, final_flavor in enumerate(final_states):
            
            # Check for values outside the range [0.9, 1.1]
            if np.any(probabilities2d[:, :, i] < -0.1) or np.any(probabilities2d[:, :, i] > 1.1):
                warnings.warn("Values of oscillation probabilities outside the range [0, 1].", UserWarning)
              
            # Plot the results
            if self._sme_model_kw: 
                im = ax[i].pcolormesh(energy_GeV,
                                      np.deg2rad(self._neutrino_source_kw["dec"]),
                                      probabilities2d[:, :, i],
                                      vmin=0, vmax=1.0, 
                                      cmap='RdPu')
                ax[i].set_ylabel("Declination (rad)")
            
            else:
                im = ax[i].pcolormesh(energy_GeV,
                                      coszen,
                                      probabilities2d[:, :, i],
                                      vmin=0, vmax=1.0, 
                                      cmap='RdPu')
                ax[i].set_ylabel("Coszen")
                
            ax[i].set_xscale(xscale)
    
            # Add colorbar
            cbar = fig.colorbar(im, ax=ax[i], label=r"$P(\nu_{\mu}\rightarrow \nu_{" + final_flavor + r"})$")
    
        # Plot total oscillations to any final state
        if final_flavor is not None:
            osc_probs_flavor_sum = probabilities2d.sum(axis=-1)
            
            # Check for values outside the range [0.9, 1.1]
            if np.any(osc_probs_flavor_sum < 0.9) or np.any(osc_probs_flavor_sum > 1.1):
                warnings.warn("Values outside the range [0.9, 1.1] in osc_probs_flavor_sum.", UserWarning)
            
            if self._sme_model_kw: 
                ax[-1].pcolormesh(energy_GeV,
                    np.deg2rad(self._neutrino_source_kw["dec"]),
                    osc_probs_flavor_sum,
                    vmin=0.9, vmax=1.1,
                    cmap="RdPu")
                
                ax[-1].set_ylabel("Declination (rad)")
            
            else:
                im = ax[-1].pcolormesh(energy_GeV,
                    coszen,
                    osc_probs_flavor_sum,
                    vmin=0.9, vmax=1.1,
                    cmap="RdPu")
                
                ax[-1].set_ylabel("Coszen")
            ax[-1].set_xlabel(ENERGY_LABEL)
            ax[-1].set_xscale(xscale)
        
            #Add colorbar
            cbar = fig.colorbar(im, ax=ax[-1], label=r"$P(\nu_{\mu}\rightarrow \nu_{all})$")
    
        plt.tight_layout()
        plt.show()
    
        return fig, ax, probabilities2d
    
    
    def plot_declination_vs_energy_2D_diff(
    self,
    # Steer physics
    initial_flavor,
    energy_GeV,
    distance_km=None, coszen=None,
    nubar=False,
    final_flavor=None,
    # Plotting
    fig=None, ax=None,
    label=None,
    title=None,
    xscale="linear",
    ylim=None,
    **plot_kw
    ):
        '''
        Make a 2D plot of the difference of oscillation probabilities between standard osc and with SME
        vs neutrino energy (x-axis) and declination (y-axis).
        '''
    
        # Check inputs
        assert isinstance(initial_flavor, int)
        assert isinstance(energy_GeV, np.ndarray)
        assert isinstance(nubar, bool)
        if final_flavor is not None:
            assert isinstance(final_flavor, int)
    
        # User may provide a figure, otherwise make one
        ny = self.num_neutrinos + 1 if final_flavor is None else 1
        if fig is None:
            fig, ax = plt.subplots(nrows=ny, sharex=True, sharey=False, figsize=(6, 4 * ny))
            if ny == 1:
                ax = [ax]
            if title is not None:
                for this_ax in ax:
                    this_ax.set_title(title)  # Set the same title for all subplots
        else:
            assert ax is not None
            assert len(ax) == ny
            assert title is None
    
        # Get a_eV, c and ra for naming the plot
        if self._sme_model_kw:    
            a_eV = self._sme_model_kw.get("a_eV")
            c = self._sme_model_kw.get("c")
            ra_0 = np.deg2rad(self._neutrino_source_kw["ra"][0])
    
        # Set title of figure     
        if self._sme_model_kw:
            fig.suptitle("SME",
                # r"$\alpha \sim {:.2f}$".format(ra_0)
                # + r", $a^X = {:.2e} \, \rm GeV$".format(a_eV[0])
                # + r", $a^Y = {:.2e} \, \rm GeV$".format(a_eV[1])
                # + r", $c^X = {:.2e}$".format(c[0])
                # + r", $c^Y = {:.2e}$".format(c[1]),
                fontsize=14,
            )
        else:
            fig.suptitle("Standard osc",
                fontsize=14,
            )
        
        # Handle distance vs coszen
        if self.atmospheric:
            assert coszen is not None
            dist_kw = {"coszen": coszen}
        else:
            assert distance_km is not None
            dist_kw = {"distance_km": distance_km}
            
        # Calculate probabilities for the non-standard case
        sme_probabilities2d = self.calc_osc_prob(
            initial_flavor=initial_flavor,
            energy_GeV=energy_GeV,
            **dist_kw
        )
        
        # Call method to set parameters for the standard oscillation case
        self.set_std_osc()
        
        # Calculate probabilities for the standard case
        standard_probabilities2d = self.calc_osc_prob(
            initial_flavor=initial_flavor,
            energy_GeV=energy_GeV,
            **dist_kw
        )

        # Calculate the difference of probabilities between non-standard and standard cases
        diff_probabilities2d = sme_probabilities2d - standard_probabilities2d

        # Select a colormap
        cmap_diff = 'bwr'

        # Define the possible final states
        final_states = ["e", "\u03BC", "\u03C4"]  # Use unicode characters for mu and tau
        
        # Loop over each final state and create the corresponding plot
        for i, final_flavor in enumerate(final_states):
            
            # Check for values outside the range [0.9, 1.1]
            if np.any(diff_probabilities2d[:, :, i] < -1.1) or np.any(diff_probabilities2d[:, :, i] > 1.1):
                warnings.warn("Values of the difference of the oscillation probabilities outside the range [-1, 1].", UserWarning)
            
            # Use the custom colormap to plot the difference of probabilities
            if self._sme_model_kw: 
                im = ax[i].pcolormesh(energy_GeV,
                                      np.deg2rad(self._neutrino_source_kw["dec"]),
                                      diff_probabilities2d[:, :, i],
                                      vmin=-1.0, vmax=1.0, 
                                      cmap=cmap_diff)
                ax[i].set_ylabel("Declination (rad)")
            
            else:
                im = ax[i].pcolormesh(energy_GeV,
                                      coszen,
                                      diff_probabilities2d[:, :, i],
                                      vmin=-1.0, vmax=1.0, 
                                      cmap=cmap_diff)
                ax[i].set_ylabel("Coszen")
            
            ax[i].set_xscale(xscale)
            
            # Add colorbar
            cbar = fig.colorbar(im, ax=ax[i], label=r"$\Delta P(\nu_{\mu}\rightarrow \nu_{" + final_flavor + r"})$")
    
            
        # Plot total oscillations to any final state
        if final_flavor is not None:
            osc_probs_flavor_sum = diff_probabilities2d.sum(axis=-1)
            
            # Check for values outside the range [0.9, 1.1]
            if np.any(osc_probs_flavor_sum < -0.1) or np.any(osc_probs_flavor_sum > 0.1):
                warnings.warn("Values outside the range [-0.1, 0.1] in osc_probs_flavor_sum.", UserWarning)

            if self._sme_model_kw: 
                ax[-1].pcolormesh(energy_GeV,
                    np.deg2rad(self._neutrino_source_kw["dec"]),
                    osc_probs_flavor_sum,
                    vmin=-0.1, vmax=0.1,
                    cmap=cmap_diff)
                
                ax[-1].set_ylabel("Declination (rad)")
            
            else:
                im = ax[-1].pcolormesh(energy_GeV,
                    coszen,
                    osc_probs_flavor_sum,
                    vmin=-0.1, vmax=0.1,
                    cmap=cmap_diff)
                
                ax[-1].set_ylabel("Coszen")
            ax[-1].set_xlabel(ENERGY_LABEL)
            ax[-1].set_xscale(xscale)
        
            #Add colorbar
            cbar = fig.colorbar(im, ax=ax[-1], label=r"$\Delta P(\nu_{\mu}\rightarrow \nu_{all})$")
    

        return fig, ax, diff_probabilities2d
    
    
    def plot_right_ascension_vs_energy_2D_diff(
    self,
    # Steer physics
    initial_flavor,
    energy_GeV,
    distance_km=None, coszen=None,
    nubar=False,
    final_flavor=None,
    # Plotting
    fig=None, ax=None,
    label=None,
    title=None,
    xscale="linear",
    ylim=None,
    **plot_kw
    ):
        '''
        Make a 2D plot of the difference of oscillation probabilities between standard osc and with SME
        vs neutrino energy (x-axis) and declination (y-axis).
        '''
    
        # Check inputs
        assert isinstance(initial_flavor, int)
        assert isinstance(energy_GeV, np.ndarray)
        assert isinstance(nubar, bool)
        if final_flavor is not None:
            assert isinstance(final_flavor, int)
    
        # User may provide a figure, otherwise make one
        ny = self.num_neutrinos + 1 if final_flavor is None else 1
        if fig is None:
            fig, ax = plt.subplots(nrows=ny, sharex=True, sharey=False, figsize=(6, 4 * ny))
            if ny == 1:
                ax = [ax]
            if title is not None:
                for this_ax in ax:
                    this_ax.set_title(title)  # Set the same title for all subplots
        else:
            assert ax is not None
            assert len(ax) == ny
            assert title is None
    
        # Get a_eV, c and ra for naming the plot
        if self._sme_model_kw:    
            a_eV = self._sme_model_kw.get("a_eV")
            c = self._sme_model_kw.get("c")
            dec_0 = np.deg2rad(self._neutrino_source_kw["dec"][0])
    
        # Set title of figure     
        if self._sme_model_kw:
            fig.suptitle("SME",
                # r"$\delta \sim {:.2f}$".format(dec_0)
                # + r", $a^X = {:.2e} \, \rm GeV$".format(a_eV[0])
                # + r", $a^Y = {:.2e} \, \rm GeV$".format(a_eV[1])
                # + r", $c^X = {:.2e}$".format(c[0])
                # + r", $c^Y = {:.2e}$".format(c[1]),
                fontsize=14,
            )
        else:
            fig.suptitle("Standard osc",
                fontsize=14,
            )
        
        # Handle distance vs coszen
        if self.atmospheric:
            assert coszen is not None
            dist_kw = {"coszen": coszen}
        else:
            assert distance_km is not None
            dist_kw = {"distance_km": distance_km}
            
        # Calculate probabilities for the non-standard case
        sme_probabilities2d = self.calc_osc_prob(
            initial_flavor=initial_flavor,
            energy_GeV=energy_GeV,
            **dist_kw
        )
        
        # Call method to set parameters for the standard oscillation case
        self.set_std_osc()
        
        # Calculate probabilities for the standard case
        standard_probabilities2d = self.calc_osc_prob(
            initial_flavor=initial_flavor,
            energy_GeV=energy_GeV,
            **dist_kw
        )

        # Calculate the difference of probabilities between non-standard and standard cases
        diff_probabilities2d = sme_probabilities2d - standard_probabilities2d

        # Create a custom colormap
        cmap_diff = 'bwr'
        
        # Define the possible final states
        final_states = ["e", "\u03BC", "\u03C4"]  # Use unicode characters for mu and tau
        
        # Loop over each final state and create the corresponding plot
        for i, final_flavor in enumerate(final_states):
            
            # Check for values outside the range [0.9, 1.1]
            if np.any(diff_probabilities2d[:, :, i] < -1.1) or np.any(diff_probabilities2d[:, :, i] > 1.1):
                warnings.warn("Values of the difference of the oscillation probabilities outside the range [-1, 1].", UserWarning)
               
            # Use the custom colormap to plot the difference of probabilities
            if self._sme_model_kw: 
                im = ax[i].pcolormesh(energy_GeV,
                                      np.deg2rad(self._neutrino_source_kw["ra"]),
                                      diff_probabilities2d[:, :, i],
                                      vmin=-1.0, vmax=1.0, 
                                      cmap=cmap_diff)
                ax[i].set_ylabel("Declination (rad)")
            
            else:
                im = ax[i].pcolormesh(energy_GeV,
                                      coszen,
                                      diff_probabilities2d[:, :, i],
                                      vmin=-1.0, vmax=1.0, 
                                      cmap=cmap_diff)
                ax[i].set_ylabel("Coszen")
            ax[i].set_xscale(xscale)
            
            # Add colorbar
            cbar = fig.colorbar(im, ax=ax[i], label=r"$\Delta P(\nu_{\mu}\rightarrow \nu_{" + final_flavor + r"})$")
    
            
        # Plot total oscillations to any final state
        if final_flavor is not None:
            osc_probs_flavor_sum = diff_probabilities2d.sum(axis=-1)
            
            # Check for values outside the range [0.9, 1.1]
            if np.any(osc_probs_flavor_sum < -0.1) or np.any(osc_probs_flavor_sum > 0.1):
                warnings.warn("Values outside the range [-0.1, 0.1] in osc_probs_flavor_sum.", UserWarning)
            
            if self._sme_model_kw: 
                ax[-1].pcolormesh(energy_GeV,
                    np.deg2rad(self._neutrino_source_kw["ra"]),
                    osc_probs_flavor_sum,
                    vmin=-0.1, vmax=0.1,
                    cmap=cmap_diff)
                
                ax[-1].set_ylabel("Right Ascension (rad)")
            
            else:
                im = ax[-1].pcolormesh(energy_GeV,
                    coszen,
                    osc_probs_flavor_sum,
                    vmin=-0.1, vmax=0.1,
                    cmap="RdPu")
                
                ax[-1].set_ylabel("Coszen")
            ax[-1].set_xlabel(ENERGY_LABEL)
            ax[-1].set_xscale(xscale)
        
            #Add colorbar
            cbar = fig.colorbar(im, ax=ax[-1], label=r"$\Delta P(\nu_{\mu}\rightarrow \nu_{all})$")
    

        return fig, ax, diff_probabilities2d
    

    def plot_healpix_map(
            self,
            healpix_map,
            visible_sky_map,
            nside,
            title,
            cbar_label,
            cmap='viridis',
            min_val = -1,
            max_val = 1,
            ):
        
        #Plot in the mollview projection
        projected_map = hp.mollview(
                            map = healpix_map, 
                            title=title + "\n", 
                            cmap=cmap,
                            xsize=2000,
                            # rotation in the form (lon, lat, psi) (unit: degrees) : the point at longitude lon and latitude lat will be at the center.
                            # An additional rotation of angle psi around this direction is applied.
                            rot=(180, 0, 0),
                            # equatorial (celestial) coordinate system
                            coord='C',
                            # east towards left, west towards right
                            flip = 'astro',
                            min=min_val,
                            max=max_val,
                            cbar=False,
                            return_projected_map=True,
                            # Allow overlaying
                            hold = True
                            )
        # Overlay the visible_sky map
        hp.mollview(
            map=visible_sky_map,  # Add the visible_sky map as an overlay
            cmap='Greys',  # Set the colormap to 'Greys'
            xsize=2000,
            # An additional rotation of angle psi around this direction is applied.
            rot=(180, 0, 0),
            # equatorial (celestial) coordinate system
            coord='C',
            # east towards left, west towards right
            flip = 'astro',
            min = 0,
            max =1,
            # Set opacity to 0.2
            alpha=visible_sky_map,  
            # Allow overlaying
            reuse_axes=True,
            cbar=False,
            )
        
        # Add meridians and parallels
        hp.graticule()
        
        # Add declination labels
        for dec in np.arange(-75, 0, 15):
            #lonlat If True, theta and phi are interpreted as longitude and latitude in degree, otherwise, as colatitude and longitude in radian
            hp.projtext(359.9, dec, "\n" + f"{dec}°   ", lonlat=True, color="black", ha="right", va="center")  
        for dec in np.arange(0, 76, 15):
            if dec == 0:
                hp.projtext(359.9, dec, r"Declination $\delta$" + "\n\n", lonlat=True, color="black", ha="right", va="center", rotation ='vertical')
                continue
            hp.projtext(359.9, dec, f"{dec}°   " + "\n", lonlat=True, color="black", ha="right", va="center")
            
        # Add the right ascension labels
        hp.projtext(359.9, 0, "24h ", lonlat=True, color="black", ha="right", va="center")
        hp.projtext(0, 0, " 0h", lonlat=True, color="black", ha="left", va="center")
        hp.projtext(180, -90, "\n\n\n12h" + "\nRight Ascension " +  r"$\alpha$", lonlat=True, color="black", ha="center", va="center")
    
        # Create an empty image plot as a mappable for the colorbar
        img = plt.imshow(projected_map, cmap=cmap, vmin=min_val, vmax=max_val)
        cb = plt.colorbar(img, shrink=0.7)  # You can adjust the size of the colorbar using 'shrink' parameter
        cb.set_label(label=cbar_label)  
        
        # Save the plot to a file
        # Replace Greek symbols with English letters
        cbar_label = cbar_label.replace(r"$\Delta", "Delta")
        cbar_label = cbar_label.replace(r"\nu", "nu")
        cbar_label = cbar_label.replace(r"\mu", "mu")
        cbar_label = cbar_label.replace(r"\rightarrow", "to")
        cbar_label = cbar_label.replace(r"_", " ")

        # Remove any remaining LaTeX commands (e.g., "{", "}", "$")
        cbar_label = re.sub(r"{|}|\$", "", cbar_label)

        # Remove spaces and add underscores between words
        cbar_label = cbar_label.replace(" ", "_")
        title = title.replace(" ", "_")
        plt.savefig(title + cbar_label + ".png", bbox_inches='tight')
        plt.show()
        
        # Close the current plot to free memory
        plt.close()  
        
        
    def plot_osc_prob_skymap_2D(
        self,
        # Steer physics
        initial_flavor,
        energy_GeV,
        distance_km=None, coszen=None,
        nubar=False,
        final_flavor=None,
        #Plotting
        resolution= 8,
        cmap='RdPu',
        ) :
        
        '''
        Make a 2D plot of neutrino oscillation probabilities vs right ascension and declination
        for a fixed energy.
        '''
        
        # Check inputs
        assert isinstance(initial_flavor, int)
        assert isinstance(energy_GeV, np.ndarray)
        assert isinstance(nubar, bool)
        if final_flavor is not None:
            assert isinstance(final_flavor, int)
        assert resolution > 0 and (resolution & (resolution - 1)) == 0, "resolution needs to be a power of 2."
    
        # Get a_eV, c and ra for naming the plot
        if self._sme_model_kw:    
            a_eV = self._sme_model_kw.get("a_eV")
            c = self._sme_model_kw.get("c")
        
        # Handle distance vs coszen
        if self.atmospheric:
            assert coszen is not None
            dist_kw = {"coszen": coszen}
        else:
            assert distance_km is not None
            dist_kw = {"distance_km": distance_km}
        
        # Generate minimal ra and dec to cover all pixels of healpy map
        # Number of pixels of healpy map
        npix = hp.nside2npix(nside=resolution)
        
        # Convert pixel to polar coordinates (in deg)
        right_ascension_flat, declination_flat = hp.pix2ang(nside=resolution, ipix=np.arange(npix), lonlat=True)
        date_str = self._neutrino_source_kw["date_str"]
        self._neutrino_source_kw = None
        self.set_neutrino_source(# Date, Time and Timezone
                                date_str = date_str,
                                # Location on the sky
                                ra_deg = right_ascension_flat, 
                                dec_deg = declination_flat,
                                )
        
        #Store dictionaries for later use
        neutrinos_dict = self._neutrino_source_kw
        sme_dict = self._sme_model_kw
        
        # Evaluate which pixels are above the horizon 
        _, alt, _ = self.detector_coordinates.get_coszen_altitude_and_azimuth(date_str = date_str, ra_deg = right_ascension_flat, dec_deg = declination_flat)
        # Create a mask for altitudes between 0 and 90 degrees
        mask = (alt >= 0) # & (alt <= 90)
        # Create an array of zeros with the same shape as alt
        visible_sky = np.zeros_like(alt)
        
        # Set the elements where the condition is met to .4
        visible_sky[mask] = .4

        
        
        # Calculate probabilities with SME model
        sme_probabilities2d = self.calc_osc_prob(
            initial_flavor=initial_flavor,
            energy_GeV=energy_GeV,
            **dist_kw
        )
       
        #
        # Plot each healpix map
        #
        
        #number of plots
        ny = self.num_neutrinos if final_flavor is None else 1
        
        # Define the possible final states
        if final_flavor is None:
            final_flavor = ["e", "\u03BC", "\u03C4"]  # Use unicode characters for mu and tau
        else:
            final_flavor = [final_flavor] 
            
        for i in range(len(energy_GeV)):
            healpix_maps_flavours = sme_probabilities2d[i,:,:]
            
            # Round to two significant digits
            rounded_energy = round(energy_GeV[i], -int(np.floor(np.log10(abs(energy_GeV[i]))) - 1))
            
            # Display in scientific notation
            formatted_energy = f"{rounded_energy:.2e} GeV"
        
            for j in range(ny):
                single_healpix_map = healpix_maps_flavours[:,j]
                # Check if any values are outside the range [-1, 1]
                if np.any(single_healpix_map < -.1) or np.any(single_healpix_map > 1.1):
                    warnings.warn("Values of the difference of the oscillation probabilities outside the range [-1, 1].", UserWarning)

                #Plot the difference in oscillation probabilities for all flavours
                self.plot_healpix_map(
                    healpix_map=single_healpix_map, 
                    visible_sky_map=visible_sky,
                    nside=resolution, 
                    title=formatted_energy,
                    cbar_label=r"$P(\nu_{\mu}\rightarrow \nu_{" + final_flavor[j] + r"})$", 
                    cmap=cmap,
                    min_val=0
                )
               
            healpix_maps_sum_flavours = np.sum(healpix_maps_flavours, axis=1)
            healpix_maps_sum_flavours = np.squeeze(healpix_maps_sum_flavours)
            
            # Check if any values are outside the range [-0.1, 0.1]
            if np.any(single_healpix_map < -0.1) or np.any(single_healpix_map > 0.1):
                warnings.warn("Values of the sum of the difference of the oscillation probabilities outside the range [-0.1, 0.1].", UserWarning)
            
            # Plot sum of flavours 
            self.plot_healpix_map(
                healpix_map=healpix_maps_sum_flavours,
                visible_sky_map=visible_sky, 
                nside=resolution, 
                title=formatted_energy,
                cbar_label=r"$P(\nu_{\mu}\rightarrow \nu_{all})$", 
                cmap=cmap,
                max_val=1.1,
                min_val=0.9,
            )
            
        return sme_probabilities2d
    
    def plot_osc_prob_skymap_2D_diff(
        self,
        # Steer physics
        initial_flavor,
        energy_GeV,
        distance_km=None, coszen=None,
        nubar=False,
        final_flavor=None,
        #Plotting
        resolution= 8,
        cmap='bwr',
        ) :
        
        '''
        Make a 2D plot of neutrino oscillation probabilities vs right ascension and declination
        for a fixed energy.
        '''
        
        # Check inputs
        assert isinstance(initial_flavor, int)
        assert isinstance(energy_GeV, np.ndarray)
        assert isinstance(nubar, bool)
        if final_flavor is not None:
            assert isinstance(final_flavor, int)
        assert resolution > 0 and (resolution & (resolution - 1)) == 0, "resolution needs to be a power of 2."
    
        # Get a_eV, c and ra for naming the plot
        if self._sme_model_kw:    
            a_eV = self._sme_model_kw.get("a_eV")
            c = self._sme_model_kw.get("c")
        
        # Handle distance vs coszen
        if self.atmospheric:
            assert coszen is not None
            dist_kw = {"coszen": coszen}
        else:
            assert distance_km is not None
            dist_kw = {"distance_km": distance_km}
        
        # Generate minimal ra and dec to cover all pixels of healpy map
        # Number of pixels of healpy map
        npix = hp.nside2npix(nside=resolution)
        
        # Convert pixel to polar coordinates (in deg)
        right_ascension_flat, declination_flat = hp.pix2ang(nside=resolution, ipix=np.arange(npix), lonlat=True)
        date_str = self._neutrino_source_kw["date_str"]
        self._neutrino_source_kw = None
        self.set_neutrino_source(# Date, Time and Timezone
                                date_str = date_str,
                                # Location on the sky
                                ra_deg = right_ascension_flat, 
                                dec_deg = declination_flat,
                                )
        
        #Store dictionaries for later use
        neutrinos_dict = self._neutrino_source_kw
        sme_dict = self._sme_model_kw
        
        # Set coszen values to the values corresponding to the different pixels of the healpix map
        self.skymap_use = True
        
        # Calculate probabilities with SME model
        sme_probabilities2d = self.calc_osc_prob(
            initial_flavor=initial_flavor,
            energy_GeV=energy_GeV,
            **dist_kw
        )
        # Call method to set parameters for the standard oscillation case
        self.set_std_osc()
        
        # Set _neutrino_source_kw values again and _sme_model_kw to zero to ensure 
        # that standard_probabilities2d has the same shape as sme_probabilities2d
        self._neutrino_source_kw = neutrinos_dict
        
        # Calculate probabilities for the standard case
        standard_probabilities2d = self.calc_osc_prob(
            initial_flavor=initial_flavor,
            energy_GeV=energy_GeV,
            **dist_kw
        )
        
        # Calculate the difference of probabilities between non-standard and standard cases
        diff_probabilities = sme_probabilities2d - standard_probabilities2d
        
        #
        # Plot each healpix map
        #
        
        #number of plots
        ny = self.num_neutrinos if final_flavor is None else 1
        
        # Define the possible final states
        if final_flavor is None:
            final_flavor = ["e", "\u03BC", "\u03C4"]  # Use unicode characters for mu and tau
        else:
            final_flavor = [final_flavor] 
            
        for i in range(len(energy_GeV)):
            healpix_maps_flavours = diff_probabilities[i,:,:]
            
            # Round to two significant digits
            rounded_energy = round(energy_GeV[i], -int(np.floor(np.log10(abs(energy_GeV[i]))) - 1))
            
            # Display in scientific notation
            formatted_energy = f"{rounded_energy:.2e} GeV"
        
            for j in range(ny):
                single_healpix_map = healpix_maps_flavours[:,j]
                # Check if any values are outside the range [-1, 1]
                if np.any(single_healpix_map < -1.1) or np.any(single_healpix_map > 1.1):
                    warnings.warn("Values of the difference of the oscillation probabilities outside the range [-1, 1].", UserWarning)

                #Plot the difference in oscillation probabilities for all flavours
                self.plot_healpix_map(
                    healpix_map=single_healpix_map, 
                    nside=resolution, 
                    title=formatted_energy,
                    cbar_label=r"$\Delta P(\nu_{\mu}\rightarrow \nu_{" + final_flavor[j] + r"})$", 
                    cmap=cmap
                )
               
            healpix_maps_sum_flavours = np.sum(healpix_maps_flavours, axis=1)
            healpix_maps_sum_flavours = np.squeeze(healpix_maps_sum_flavours)
            
            # Check if any values are outside the range [-0.1, 0.1]
            if np.any(single_healpix_map < -0.1) or np.any(single_healpix_map > 0.1):
                warnings.warn("Values of the sum of the difference of the oscillation probabilities outside the range [-0.1, 0.1].", UserWarning)
            
            # Plot sum of flavours 
            self.plot_healpix_map(
                healpix_map=healpix_maps_sum_flavours, 
                nside=resolution, 
                title=formatted_energy,
                cbar_label=r"$\Delta P(\nu_{\mu}\rightarrow \nu_{all})$", 
                cmap=cmap
            )
            
        return sme_probabilities2d, standard_probabilities2d 
            
    def compare_models(
        self,
        model_defs,
        initial_flavors,
        energy_GeV,
        distance_km, 
        include_std_osc=True,
    ) :
        '''
        Compare the different models/cases specified by `model_defs`

        model_defs : list of dicts
            Each dict must/can have the following entries:
                "calc_basis" (required)
                "D_matrix_basis" (required)
                "D_matrix" (required)
                "n" (required)
                "label" (required)
                "color" (optional)
                "linestyle" (optional)
        '''

        #TODO add comparison w.r.t. energy

        # Check inputs
        #TODO

        # Plot steering
        color_scale = ColorScale("hsv", len(model_defs))

        # Output containers
        figures = []

        # Loop over initial flavors
        for initial_flavor in initial_flavors :

            fig, ax = plt.subplots( nrows=self.num_neutrinos+1, sharex=True, figsize=(6,7) )
            figures.append(fig)

            # Plot std osc
            if include_std_osc :
                self.set_std_osc()
                self.plot_osc_prob_vs_distance(fig=fig, initial_flavor=initial_flavor, energy_GeV=energy_GeV, distance_km=distance_km, color="lightgrey", label="Std osc")

            # Loop over models/cases
            for i_model, model_dict in enumerate(model_defs) :

                # Plot steering
                label = model_dict["label"]
                color = model_dict["color"] if "color" in model_dict else color_scale.get(i_model)
                linestyle = model_dict["linestyle"] if "linestyle" in model_dict else "-"

                # Set physics params
                self.set_calc_basis(model_dict["calc_basis"])
                self.set_decoherence_D_matrix_basis(model_dict["D_matrix_basis"])
                self.set_decoherence_D_matrix( D_matrix_eV=model_dict["D_matrix"], n=model_dict["n"] )

                # Plot
                self.plot_osc_prob_vs_distance(fig=fig, initial_flavor=initial_flavor, energy_GeV=energy_GeV, distance_km=distance_km, color=color, linestyle=linestyle, label=label ) 

            # Add long range behaviour lines
            #TODO

            # Format
            ax[-1].set_xlabel(DISTANCE_LABEL)
            ax[0].legend( loc="upper right", fontsize=10 ) #TODO put to the right of the ax
            fig.quick_format( ylim=(-0.01,1.01), legend=False )

        return figures




def define_matching_perturbation_and_lindblad_calculators(num_neutrinos=3) :
    '''
    Create DecoherenceToyModel and OscCalculator instances
    with common osc parmas, etc.

    Allows for easy comparison between the models.
    '''

    #TODO Make this more flexible by making this a member function of OscCalculator
    # which returns a compatible DecoherenceToyModel instance.


    from deimos.utils.toy_model.decoherence_toy_model import DecoherenceToyModel, get_neutrino_masses

    #
    # Define system
    #

    # Get the system definition
    mass_splittings_eV2, mixing_angles_rad, deltacp, _, _, _, _, _ = get_default_neutrino_definitions(num_neutrinos)

    #TODO store flavor labels in class, or integrate with OscCalculator

    # Assuming some (arbitrary, at least w.r.t. oscillations) lightest neutrino mass, get masses from mass splittings
    lowest_neutrino_mass_eV = 0. #1.e-3
    masses_eV = get_neutrino_masses(lowest_neutrino_mass_eV, mass_splittings_eV2)

    # Get PMNS
    PMNS = get_pmns_matrix(mixing_angles_rad, dcp=deltacp)


    #
    # Create toy model
    #

    perturbation_toy_model = DecoherenceToyModel(
        num_states=num_neutrinos,
        mass_state_masses_eV=masses_eV,
        PMNS=PMNS,
        seed=12345,
    )


    #
    # Create Lindblad lindblad_calculator
    #

    lindblad_calculator = OscCalculator(
        tool="dmos", #TODO nusquids
        atmospheric=False,
        num_neutrinos=num_neutrinos,
    )

    lindblad_calculator.set_matter("vacuum")

    lindblad_calculator.set_mass_splittings(*mass_splittings_eV2)
    lindblad_calculator.set_mixing_angles(*mixing_angles_rad, deltacp=deltacp)

    # Handle basis choice
    lindblad_calculator.set_calc_basis("nxn")


    #
    # Checks
    #

    assert np.array_equal(perturbation_toy_model.PMNS, lindblad_calculator.PMNS)
    assert np.isclose(perturbation_toy_model.get_mass_splittings()[0], mass_splittings_eV2[0]) # 21
    if num_neutrinos > 2 :
        assert np.isclose(perturbation_toy_model.get_mass_splittings()[1], mass_splittings_eV2[1]) # 31

    return perturbation_toy_model, lindblad_calculator
<|MERGE_RESOLUTION|>--- conflicted
+++ resolved
@@ -5,15 +5,11 @@
 Tom Stuttard
 '''
 
-<<<<<<< HEAD
-import sys, os, collections, numbers, re
+import sys, os, collections, numbers, copy, re
 import numpy as np
 import matplotlib.pyplot as plt
 import warnings
 import healpy as hp
-=======
-import sys, os, collections, numbers, copy
->>>>>>> 67383ec3
 
 # Import nuSQuIDS
 NUSQUIDS_AVAIL = False
@@ -49,6 +45,7 @@
 from deimos.utils.constants import *
 from deimos.models.decoherence.decoherence_operators import get_model_D_matrix
 from deimos.density_matrix_osc_solver.density_matrix_osc_solver import DensityMatrixOscSolver, get_pmns_matrix, get_matter_potential_flav
+# from deimos.density_matrix_osc_solver.density_matrix_osc_solver_janni import DensityMatrixOscSolver, get_pmns_matrix, get_matter_potential_flav
 from deimos.utils.oscillations import calc_path_length_from_coszen
 from deimos.utils.coordinates import *
 
@@ -108,6 +105,11 @@
         self.set_colors(nu_colors)
         self.set_calc_basis(DEFAULT_CALC_BASIS)
         # self.set_decoherence_D_matrix_basis(DEFAULT_DECOHERENCE_GAMMA_BASIS)
+
+        # Init some variables related to astrohysical coordinates   #TODO are thes DEIMOS-specific? If so, init in _init_deimos()
+        self.detector_coordinates = None
+        self._neutrino_source_kw = None
+
 
 
     def parse_pisa_config(self,config) :
@@ -761,14 +763,9 @@
     #
 
     def set_sme(self,
-<<<<<<< HEAD
         a_eV,
         c,
         e,
-=======
-        cft,
-        n,
->>>>>>> 67383ec3
     ) :
         '''
         TODO
@@ -778,14 +775,10 @@
         # Check inputs
         #
 
-<<<<<<< HEAD
         assert isinstance(a_eV, np.ndarray), "a_eV should be an array"
         assert isinstance(c, np.ndarray), "c should be an array"
         assert isinstance(e, np.ndarray), "c should be an array"
-=======
-        assert isinstance(cft, numbers.Number)
-        assert isinstance(n, numbers.Number)
->>>>>>> 67383ec3
+
 
 
         #
@@ -793,8 +786,9 @@
         #
 
         if self.tool == "nusquids" :
-<<<<<<< HEAD
             raise NotImplementedError()
+            # self.nusquids.Set_LIVCoefficient(cft)
+            # self.nusquids.Set_LIVEnergyDependence(n)
 
         elif self.tool == "deimos" :
             self._sme_model_kw = {
@@ -802,6 +796,9 @@
                 "c" : c,
                 "e": e
             }
+
+        else :
+            raise NotImplemented("SME not yet wrapped for %s" % self.tool) #TODO this is already supported by prob3, just need to wrap it
 
     def set_detector_location(self,
                               # Detector location in deg
@@ -824,24 +821,6 @@
                             ra_deg=None, 
                             dec_deg=None,
                             ):
-        
-        #
-        # Set values
-        #
-=======
-            self.nusquids.Set_LIVCoefficient(cft)
-            self.nusquids.Set_LIVEnergyDependence(n)
-
-        elif self.tool == "deimos" :
-            self._sme_model_kw = {
-                "cft" : cft,
-                "n" : n,
-            }
-
-        else :
-            raise NotImplemented("SME not yet wrapped for %s" % self.tool) #TODO this is already supported by prob3, just need to wrap it
-
->>>>>>> 67383ec3
 
         if self.tool == "nusquids" :
             raise NotImplementedError()
@@ -867,7 +846,10 @@
                 "sidereal_time" : self.detector_coordinates.get_local_sidereal_time(date_str)
             }
          
-            
+        else :
+            raise NotImplemented()
+
+
     def calc_osc_prob(self,
         energy_GeV,
         initial_flavor=None,
@@ -1246,8 +1228,8 @@
 
         # coszen -> L conversion (for atmospheric case)
         if self.atmospheric :
-            production_height_km = 22. # common with nuSQuIDS (Although gives differing results???). TODO steerable, and defined in constants.py
-            detector_depth_km = 0. # common with nuSQuIDS (Although gives differing results???). TODO steerable, and defined in constants.py
+            production_height_km = DEFAULT_ATMO_PROD_HEIGHT_km #TODO steerable, randomizable
+            detector_depth_km = DEFAULT_ATMO_DETECTOR_DEPTH_km #TODO steerable
             distance_km = calc_path_length_from_coszen(cz=coszen, h=production_height_km, d=detector_depth_km)
 
         # DensityMatrixOscSolver doesn't like decending distance values in the input arrays,
